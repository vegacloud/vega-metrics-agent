# Vega Kubernetes Metrics Agent

## Overview

The **Vega Kubernetes Metrics Agent** is a robust tool designed to gather, process, and upload various Kubernetes cluster metrics. It tracks a wide range of metrics, including those related to nodes, pods, clusters, persistent volumes, namespaces, workloads, networking, and more. The agent is flexible, supporting both in-cluster and out-of-cluster deployment scenarios.

## Key Features

- **Node Metrics**: Detailed metrics for each node, including capacity, allocatable resources, and usage.
- **Pod Metrics**: Metrics for all pods, covering resource requests, limits, and usage.
- **Cluster Metrics**: Aggregated cluster-wide metrics like total capacity, allocatable resources, and usage.
- **Persistent Volume Metrics**: Metrics for persistent volumes and persistent volume claims.
- **Namespace Metrics**: Tracks namespace resource quotas, limit ranges, and usage.
- **Workload Metrics**: Metrics for deployments, stateful sets, daemon sets, and jobs.
- **Networking Metrics**: Gathers metrics related to services and ingresses.
- **Horizontal Pod Autoscaler (HPA)**: Monitors metrics for HPAs.
- **Replication Controller & ReplicaSet Metrics**: Tracks metrics for replication controllers and replica sets.
- **Health Check**: Provides a simple health check endpoint.

## Installation

### Prerequisites

Before installing, ensure the following:

- A Kubernetes cluster
- Go 1.16+ (if building from source)
- AWS credentials (for S3 uploads)

### Building from Source

1. Clone the repository:
    ```sh
    git clone https://github.com/vegacloud/vega-metrics-agent.git
<<<<<<< HEAD
    cd kubernetes-metrics-agent
=======
    cd vega-metrics-agent
>>>>>>> 81a90836
    ```

2. Build the project:
    ```sh
    make build
    ```

3. Run the agent:
    ```sh
    ./vega-metrics-agent --help
    ```

### Configuration

The Vega Metrics Agent can be configured using either environment variables or a configuration file. Below are the key configuration parameters:

| Environment Variable         | Description                                 | Required  |
|------------------------------|---------------------------------------------|-----------|
| VEGA_CLIENT_ID              | Client ID for authentication generated from Client                | Yes       |
| VEGA_CLIENT_SECRET          | Client secret for authentication.           | Yes       |
| VEGA_CLUSTER_NAME           | Name of the Kubernetes cluster.             | Yes       |
| VEGA_ORG_SLUG               | Your Vega Cloud Organization slug.                          | Yes       |
| VEGA_POLL_INTERVAL          | Interval for polling metrics.               | No        |
| VEGA_UPLOAD_REGION          | AWS region for S3 uploads.                  | No        |
| LOG_LEVEL                   | Log level (e.g., INFO, DEBUG).              | No        |
| VEGA_INSECURE               | Use insecure connections.                   | No        |
| VEGA_WORK_DIR               | Working directory for temporary files.      | No        |
| VEGA_COLLECTION_RETRY_LIMIT | Retry limit for metric collection.          | No        |
| VEGA_BEARER_TOKEN_PATH      | Path to the bearer token file.              | No        |
| VEGA_NAMESPACE              | Kubernetes namespace for agent deployment.  | No        |

Additional parameters for local testing and debugging include:

- AGENT_ID: Unique identifier for the agent.
- SHOULD_AGENT_CHECK_IN: Determines if the agent should check in with the metrics server.
- START_COLLECTION_NOW: Start metric collection immediately.
- SAVE_LOCAL: Save metrics locally.
- MAX_CONCURRENCY: Set the maximum concurrency for metric collection.

### Deploying in Kubernetes

The default namespace for the agent is \`vegacloud\`. When deployed, the agent gathers metrics from the Kubernetes API and directly from the cluster nodes. Metrics are uploaded every 10 minutes to an Amazon S3 bucket. 

Ensure that the agent has outbound access to:

- **api.vegacloud.io** (port 443) — for pre-signed URL retrieval.
- **vegametricsocean.s3.us-west-2.amazonaws.com** (port 443) — for uploading data.

If your cluster is behind a firewall, add these addresses to your outbound allowlist.

### Supported Kubernetes Versions

The Vega Kubernetes Metrics Agent supports Kubernetes versions up to 1.30 across cloud platforms such as AWS (EKS), Google Cloud (GKE), Azure (AKS), and Oracle Cloud (OKE).

### Deploying in Kubernetes using Helm Charts ###
- Install the kubectl command line tool
- Install the helm command line tool
- Modify the values.yaml file in ./charts/vega-metrics-agent/values.yaml
- In the charts/vega-metrics-agent directory, run `helm install vega-metrics ./charts/vega-metrics-agent` (this sets up the service account, role, and rolebinding for the agent in your cluster)

You should now see a 'vegacloud' namespace with the agent running as a deployment. 

## Usage

### Running the Agent

To run the agent, execute:

```sh
vega-metrics-agent --help
```

This displays help for available flags, such as:

- \`--client_id\`: Client ID for authentication.
- \`--client_secret\`: Client secret for authentication.
- \`--cluster_name\`: The name of the Kubernetes cluster.
- \`--log_level\`: Set log verbosity (DEBUG, INFO, WARN, ERROR).

### Health Check

You can check the agent’s health by accessing the ```/health``` endpoint:

### Networking and System Requirements

#### Networking

Ensure the container running the agent allows outbound HTTPS requests to the following:

- api.vegacloud.io (port 443)
- vegametricsocean.s3.us-west-2.amazonaws.com (port 443)

#### Resource Recommendations

Based on the number of nodes in your cluster, here are the suggested CPU and memory requirements for the agent:

| Nodes  | CPU Request | CPU Limit | Mem Request | Mem Limit |
|--------|-------------|-----------|-------------|-----------|
| < 100  | 500m        | 1000m     | 2Gi         | 4Gi       |
| 100-200| 1000m       | 1500m     | 4Gi         | 8Gi       |
| 200-500| 1500m       | 2000m     | 8Gi         | 16Gi      |
| 500-1000| 2000m      | 3000m     | 16Gi        | 24Gi      |
| 1000+  | 3000m       | -         | 24Gi        | -         |

These values can be adjusted according to your actual workload.

## Contributing

We welcome contributions! If you have any suggestions, improvements, or bug reports, feel free to open an issue or submit a pull request.

## License

This project is licensed under the Business Source License (BSL) 1.1. After the specified change date, it will be governed by the Apache License 2.0.

## Contact

For any questions or support, reach out to us at [support@vegacloud.io](mailto:support@vegacloud.io).<|MERGE_RESOLUTION|>--- conflicted
+++ resolved
@@ -32,11 +32,7 @@
 1. Clone the repository:
     ```sh
     git clone https://github.com/vegacloud/vega-metrics-agent.git
-<<<<<<< HEAD
-    cd kubernetes-metrics-agent
-=======
     cd vega-metrics-agent
->>>>>>> 81a90836
     ```
 
 2. Build the project:
